import pandas as pd
import numpy as np
import urllib.request
import gzip

from pathlib import Path
from numpy.random import default_rng
from pgmpy.utils import get_example_model
from pgmpy.factors.discrete import DiscreteFactor
from pgmpy.factors import factor_sum_product
from pgmpy.sampling import GibbsSampling
from pgmpy.models import MarkovNetwork
import networkx as nx

from dag_gflownet.utils.graph import sample_erdos_renyi_linear_gaussian
from dag_gflownet.utils.sampling import sample_from_linear_gaussian


def download(url, filename):
    if filename.is_file():
        return filename
    filename.parent.mkdir(exist_ok=True)

    # Download & uncompress archive
    with urllib.request.urlopen(url) as response:
        with gzip.GzipFile(fileobj=response) as uncompressed:
            file_content = uncompressed.read()

    with open(filename, "wb") as f:
        f.write(file_content)

    return filename


def get_data(name, args, rng=default_rng()):
    if name == "erdos_renyi_lingauss":
        graph = sample_erdos_renyi_linear_gaussian(
            num_variables=args.num_variables,
            num_edges=args.num_edges,
            loc_edges=0.0,
            scale_edges=1.0,
            obs_noise=0.1,
            rng=rng,
        )
        data = sample_from_linear_gaussian(graph, num_samples=args.num_samples, rng=rng)
        score = "bge"

    elif name == "sachs_continuous":
        graph = get_example_model("sachs")
        filename = download(
            "https://www.bnlearn.com/book-crc/code/sachs.data.txt.gz",
            Path("data/sachs.data.txt"),
        )
        data = pd.read_csv(filename, delimiter="\t", dtype=float)
        data = (data - data.mean()) / data.std()  # Standardize data
        score = "bge"

    elif name == "sachs_interventional":
        graph = get_example_model("sachs")
        filename = download(
            "https://www.bnlearn.com/book-crc/code/sachs.interventional.txt.gz",
            Path("data/sachs.interventional.txt"),
        )
        data = pd.read_csv(filename, delimiter=" ", dtype="category")
        score = "bde"

    elif name == "random_latent_graph":
<<<<<<< HEAD
        graph, (cliques, factors), data = get_random_graph(
            d=args.x_dim, D=args.h_dim, n=args.num_samples
=======
        graph, cliques, data = get_random_graph(
            d=args.h_dim, D=args.x_dim, n=args.num_samples, rng=rng
>>>>>>> bf7b9e4d
        )
        graph = (graph, cliques, factors)
        score = None
    else:
        raise ValueError(f"Unknown graph type: {name}")

    return graph, data, score


def get_random_graph(d, D, n, rng):
    latent_nodes = ["h" + str(i) for i in range(d)]
    obs_nodes = ["x" + str(i) for i in range(D)]
    # Random Graph
    edges = []
    is_edge_list = rng.binomial(1, 0.6, 2**d)
    model = MarkovNetwork()
    model.add_nodes_from(latent_nodes + obs_nodes)

    for e0_idx in range(d):
        for e1_idx in range(d):
            if is_edge_list[e0_idx * d + e1_idx] and e0_idx != e1_idx:
                edges.append((latent_nodes[e0_idx], latent_nodes[e1_idx]))

    # Adding edges between latent_nodes and obs_nodes
    for l in latent_nodes:
        edges += [(l, obs) for obs in obs_nodes]

    # Adding edges among obs_nodes themselevs
    for i in range(len(obs_nodes)):
        for j in range(i + 1, len(obs_nodes)):
            edges += [(obs_nodes[i], obs_nodes[j])]

    model.add_edges_from(edges)
    cliques = list(map(set, nx.find_cliques(model.triangulate())))
    factors_list = [
        DiscreteFactor(
            list(clique),
            [2] * len(list(clique)),
            rng.random(2 ** (len(list(clique)))),
        )
        for clique in cliques
    ]
    cliques = [ # TODO: (Cristian) I don't understand how the conversion is done from line 103 to line 112 (inspect with debugger)
        set(get_index_rep(clique, model)) - set(get_index_rep(obs_nodes, model))
        for clique in cliques
    ]

    model.add_factors(*factors_list)
    gibbs = GibbsSampling(model)
    data = gibbs.sample(size=n)

    return model, (cliques, factors_list), data


def get_potential_fns(model: MarkovNetwork, unobserved_cliques: list):
    """
    Given the markov model and a mutable representation of unfinished cliques,
    return a list of potential functions.

    Inputs
    --------
    model : MarkovNetwork

    unobserved_cliques : list
        A list of sets, where each set correspond to a clique. Each
        variable is represented by its index, an integer, Fully observed
        and cashed out variables are excluded from these sets.

    Outputs
    --------
    clique_potentials : list
        A list of potential functions for unobserved_cliques cliques
    """

    clique_potentials = []
    num_cliques = len(unobserved_cliques)
    nodes = [n for n in model.nodes]
    for c_ind in range(num_cliques):
        clique = list(unobserved_cliques[c_ind])
        clique_potentials.append(
            factor_sum_product(
                output_vars=[nodes[i] for i in clique], factors=model.factors
            )
        )

    return clique_potentials


def get_index_rep(nodes, model):
    all_nodes = [n for n in model.nodes]
    return sorted([all_nodes.index(n) for n in nodes])


def get_clique_selection_mask(gfn_state: tuple, unobserved_cliques: list, K: int):
    """
    Given a GFN state and a mutable representation of unfinished cliques,
    return a mask of eligible variables for the clique selection policy.

    Inputs
    --------
    gfn_state : tuple
        There are three iterables of the same length (N) in this tuple.
        The first iterable is binary and denotes observed variables.
        The second iteration can take on K+1 values and denote the
        if a value has been sampled for each observed variable, and
        if so, what that value is.
        The third iterable is binary and denotes if a variable has
        never been cashed out as a part of a reward term.


    unobserved_cliques : list
        A list of sets, where each set correspond to a clique. Each
        variable is represented by its index, an integer, Fully observed
        and cashed out variables are excluded from these sets.

    K : int
        The number of possible values.

    Outputs
    --------
    mask : list
        A binary list of size N denoting the eligibility of each variable to be
        selected by the clique selection policy.
    """
    assert len(gfn_state) == 3
    assert len(gfn_state[0]) == len(gfn_state[1])
    assert len(gfn_state[0]) == len(gfn_state[2])
    assert len(np.unique(gfn_state[0])) <= 2
    assert len(np.unique(gfn_state[2])) <= 2
    assert np.max(gfn_state[1]) <= K

    N = len(gfn_state[0])
    active_vars = set(np.nonzero(gfn_state[2] & gfn_state[0])[0].flatten())
    eligible_cliques = list(
        filter(lambda c: c.issuperset(active_vars), unobserved_cliques)
    )
    eligible_vars = set().union(*eligible_cliques) - set(active_vars)

    mask = np.zeros(N)
    if len(eligible_vars) == 0:
        mask = 1 - gfn_state[0]
    else:
        mask[np.array(list(eligible_vars))] = 1
    return mask


def get_value_policy_reward(
    gfn_state: tuple,
    unobserved_cliques: list,
    full_cliques: list,
    clique_potentials: list,
    K: int,
):
    """
    Given a GFN state, a mutable representation of unfinished cliques,
    a aligned list of clique potential functions, and the number of values
    return a new GFN state, an updated representation of unfinished cliques,
    and a scalar reward.

    Inputs
    --------
    gfn_state : tuple
        There are three iterables of the same length (N) in this tuple.
        The first iterable is binary and denotes observed variables.
        The second iteration can take on K+1 values and denote the
        if a value has been sampled for each observed variable, and
        if so, what that value is.
        The third iterable is binary and denotes if a variable has
        never been cashed out as a part of a reward term.

    unobserved_cliques : list
        A list of sets, where each set correspond to a clique. Each
        variable is represented by its index, an integer. Fully observed
        and cashed out variables are excluded from these sets.

    full_cliques : list
        A list of sets, where each set correspond to a clique. Each
        variable is represented by its index, an integer.

    clique_potentials : list
        A list of potential functions, each corresponding to a clique.

    K : int
        The number of possible values.

    Outputs
    --------
    new_gfn_state : tuple
        After marking the new clique as having been cashed out.
    new_unobserved_cliques : list
        After removing nodes that are fully observed
    reward : float
        The energy term associated with the clique that has been cashed out.
    """
    assert len(gfn_state) == 3
    assert len(gfn_state[0]) == len(gfn_state[1])
    assert len(gfn_state[0]) == len(gfn_state[2])
    assert len(np.unique(gfn_state[0])) <= 2
    assert len(np.unique(gfn_state[2])) <= 2
    assert len(unobserved_cliques) == len(clique_potentials)
    assert len(unobserved_cliques) == len(full_cliques)
    assert np.max(gfn_state[1]) <= K

    # we remove fully observed nodes
    newly_observed_vars = set(np.nonzero(gfn_state[0] & gfn_state[2])[0].flatten())
    new_unobserved_cliques = [c for c in unobserved_cliques]

    # we cash in every clique we complete and update the GFN state
    num_cliques = len(unobserved_cliques)
    reward = 0.0

    for c_ind in range(num_cliques):
        if unobserved_cliques[c_ind] in newly_observed_vars:
            new_unobserved_cliques[c_ind] = set()
            gfn_state[2][np.array(list(full_cliques[c_ind]))] = 0
            if isinstance(clique_potentials[c_ind], DiscreteFactor):
                reward += clique_potentials[c_ind].values[
                    (tuple(gfn_state[1][np.array(sorted(list(full_cliques[c_ind])))]))
                ]
            else:
                reward += clique_potentials[c_ind](
                    gfn_state[1][np.array(sorted(list(full_cliques[c_ind])))]
                )

    return gfn_state, new_unobserved_cliques, reward


if __name__ == "__main__":

    seed = 0
    np.random.seed(seed)

    """
    Testing get_clique_selection_mask
    """
    K = 2
    # Setting up a dummy GFN state
    # Assuming that we have 10 variables, x_0^3 and h_0^5
    # We have two cliques {x_0^3, h_0^2} and {x_0^3, h_3^5}
    # We have only fully observed x_0^3 and h_0
    gfn_state = (
        np.array([1, 0, 0, 0, 0, 0, 1, 1, 1, 1]),
        np.array([1, 2, 2, 2, 2, 2, 0, 1, 0, 1]),
        np.array([1, 1, 1, 1, 1, 1, 1, 1, 1, 1]),
    )
    unobserved_cliques = [set([0, 1, 2, 6, 7, 8, 9]), set([3, 4, 5, 6, 7, 8, 9])]

    mask = get_clique_selection_mask(gfn_state, unobserved_cliques, K)
    assert np.all(mask == np.array([0, 1, 1, 0, 0, 0, 0, 0, 0, 0])), mask

    # Setting up a list of dummy potential functions
    clique_potentials = [lambda c: 0.2 if len(c) == 7 else np.nan, lambda c: -2]
    gfn_state = (
        np.array([1, 1, 1, 0, 0, 0, 1, 1, 1, 1]),
        np.array([1, 1, 0, 2, 2, 2, 0, 1, 0, 1]),
        np.array([1, 1, 1, 1, 1, 1, 1, 1, 1, 1]),
    )
    unobserved_cliques = [set([0, 1, 2, 6, 7, 8, 9]), set([3, 4, 5, 6, 7, 8, 9])]
    full_cliques = [set([0, 1, 2, 6, 7, 8, 9]), set([3, 4, 5, 6, 7, 8, 9])]
    new_gfn_state, new_unobserved_cliques, reward = get_value_policy_reward(
        gfn_state, unobserved_cliques, full_cliques, clique_potentials, K
    )
    assert reward == 0.2
    assert len(new_unobserved_cliques[0]) == 0
    gfn_state = (
        np.array([1, 1, 1, 0, 1, 0, 1, 1, 1, 1]),
        np.array([1, 1, 0, 2, 0, 2, 0, 1, 0, 1]),
        np.array([0, 0, 0, 1, 1, 1, 0, 0, 0, 0]),
    )
    new_gfn_state, new_unobserved_cliques, reward = get_value_policy_reward(
        gfn_state, unobserved_cliques, full_cliques, clique_potentials, K
    )
    assert reward == 0.0

    # Test potential fns
    model, (full_cliques, _), data = get_random_graph(d=6, D=4, n=4)
    unobserved_cliques = full_cliques.copy()
    gfn_state = (
        np.array([1, 1, 1, 0, 0, 0, 1, 1, 1, 1]),
        np.array([1, 1, 0, 2, 2, 2, 0, 1, 0, 1]),
        np.array([1, 1, 1, 1, 1, 1, 1, 1, 1, 1]),
    )

    clique_potentials = get_potential_fns(model, unobserved_cliques)
    new_gfn_state, new_unobserved_cliques, reward = get_value_policy_reward(
        gfn_state, unobserved_cliques, full_cliques, clique_potentials, K
    )

    target_reward = 0
    for c_ind, c in enumerate(new_unobserved_cliques):
        if len(c) == 0:
            target_reward += clique_potentials[c_ind].values[
                (tuple(gfn_state[1][np.array(sorted(list(full_cliques[c_ind])))]))
            ]
    assert reward == target_reward<|MERGE_RESOLUTION|>--- conflicted
+++ resolved
@@ -65,13 +65,8 @@
         score = "bde"
 
     elif name == "random_latent_graph":
-<<<<<<< HEAD
         graph, (cliques, factors), data = get_random_graph(
             d=args.x_dim, D=args.h_dim, n=args.num_samples
-=======
-        graph, cliques, data = get_random_graph(
-            d=args.h_dim, D=args.x_dim, n=args.num_samples, rng=rng
->>>>>>> bf7b9e4d
         )
         graph = (graph, cliques, factors)
         score = None
