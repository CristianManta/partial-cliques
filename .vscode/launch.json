--- conflicted
+++ resolved
@@ -54,13 +54,9 @@
             "args": [
                 "--off_wandb",
                 "--prefill",
-<<<<<<< HEAD
-                "64",
-=======
                 "100",
                 "--num_iterations",
                 "10000",
->>>>>>> 71fd57bf
                 "--batch_size",
                 "32",
                 "--num_samples",
